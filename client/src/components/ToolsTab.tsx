import { Alert, AlertDescription, AlertTitle } from "@/components/ui/alert";
import { Button } from "@/components/ui/button";
import { Checkbox } from "@/components/ui/checkbox";
import { Input } from "@/components/ui/input";
import { Label } from "@/components/ui/label";
import { TabsContent } from "@/components/ui/tabs";
import { Textarea } from "@/components/ui/textarea";
import DynamicJsonForm, { JsonSchemaType, JsonValue } from "./DynamicJsonForm";
import {
  ListToolsResult,
  Tool,
  CallToolResultSchema,
} from "@modelcontextprotocol/sdk/types.js";
import { AlertCircle, Send } from "lucide-react";
import { useEffect, useState } from "react";
import ListPane from "./ListPane";

import { CompatibilityCallToolResult } from "@modelcontextprotocol/sdk/types.js";

type SchemaProperty = {
  type: string;
  description?: string;
  properties?: Record<string, SchemaProperty>;
};

const ToolsTab = ({
  tools,
  listTools,
  clearTools,
  callTool,
  selectedTool,
  setSelectedTool,
  toolResult,
  nextCursor,
  error,
}: {
  tools: Tool[];
  listTools: () => void;
  clearTools: () => void;
  callTool: (name: string, params: Record<string, unknown>) => void;
  selectedTool: Tool | null;
  setSelectedTool: (tool: Tool | null) => void;
  toolResult: CompatibilityCallToolResult | null;
  nextCursor: ListToolsResult["nextCursor"];
  error: string | null;
}) => {
  const [params, setParams] = useState<Record<string, unknown>>({});
  useEffect(() => {
    setParams({});
  }, [selectedTool]);

  const renderToolResult = () => {
    if (!toolResult) return null;

    if ("content" in toolResult) {
      const parsedResult = CallToolResultSchema.safeParse(toolResult);
      if (!parsedResult.success) {
        return (
          <>
            <h4 className="font-semibold mb-2">Invalid Tool Result:</h4>
            <pre className="bg-gray-50 dark:bg-gray-800 dark:text-gray-100 p-4 rounded text-sm overflow-auto max-h-64">
              {JSON.stringify(toolResult, null, 2)}
            </pre>
            <h4 className="font-semibold mb-2">Errors:</h4>
            {parsedResult.error.errors.map((error, idx) => (
              <pre
                key={idx}
                className="bg-gray-50 dark:bg-gray-800 dark:text-gray-100 p-4 rounded text-sm overflow-auto max-h-64"
              >
                {JSON.stringify(error, null, 2)}
              </pre>
            ))}
          </>
        );
      }
      const structuredResult = parsedResult.data;
      const isError = structuredResult.isError ?? false;

      return (
        <>
          <h4 className="font-semibold mb-2">
            Tool Result: {isError ? "Error" : "Success"}
          </h4>
          {structuredResult.content.map((item, index) => (
            <div key={index} className="mb-2">
              {item.type === "text" && (
                <pre className="bg-gray-50 dark:bg-gray-800 dark:text-gray-100 p-4 rounded text-sm overflow-auto max-h-64">
                  {item.text}
                </pre>
              )}
              {item.type === "image" && (
                <img
                  src={`data:${item.mimeType};base64,${item.data}`}
                  alt="Tool result image"
                  className="max-w-full h-auto"
                />
              )}
              {item.type === "resource" &&
                (item.resource?.mimeType?.startsWith("audio/") ? (
                  <audio
                    controls
                    src={`data:${item.resource.mimeType};base64,${item.resource.blob}`}
                    className="w-full"
                  >
                    <p>Your browser does not support audio playback</p>
                  </audio>
                ) : (
                  <pre className="bg-gray-50 dark:bg-gray-800 dark:text-gray-100 whitespace-pre-wrap break-words p-4 rounded text-sm overflow-auto max-h-64">
                    {JSON.stringify(item.resource, null, 2)}
                  </pre>
                ))}
            </div>
          ))}
        </>
      );
    } else if ("toolResult" in toolResult) {
      return (
        <>
          <h4 className="font-semibold mb-2">Tool Result (Legacy):</h4>
          <pre className="bg-gray-50 dark:bg-gray-800 dark:text-gray-100 p-4 rounded text-sm overflow-auto max-h-64">
            {JSON.stringify(toolResult.toolResult, null, 2)}
          </pre>
        </>
      );
    }
  };

  return (
    <TabsContent value="tools" className="grid grid-cols-2 gap-4">
      <ListPane
        items={tools}
        listItems={listTools}
        clearItems={() => {
          clearTools();
          setSelectedTool(null);
        }}
        setSelectedItem={setSelectedTool}
        renderItem={(tool) => (
          <>
            <span className="flex-1">{tool.name}</span>
            <span className="text-sm text-gray-500 text-right">
              {tool.description}
            </span>
          </>
        )}
        title="Tools"
        buttonText={nextCursor ? "List More Tools" : "List Tools"}
        isButtonDisabled={!nextCursor && tools.length > 0}
      />

      <div className="bg-card rounded-lg shadow">
        <div className="p-4 border-b border-gray-200">
          <h3 className="font-semibold">
            {selectedTool ? selectedTool.name : "Select a tool"}
          </h3>
        </div>
        <div className="p-4">
          {error ? (
            <Alert variant="destructive">
              <AlertCircle className="h-4 w-4" />
              <AlertTitle>Error</AlertTitle>
              <AlertDescription>{error}</AlertDescription>
            </Alert>
          ) : selectedTool ? (
            <div className="space-y-4">
              <p className="text-sm text-gray-600">
                {selectedTool.description}
              </p>
              {Object.entries(selectedTool.inputSchema.properties ?? []).map(
                ([key, value]) => {
                  const prop = value as SchemaProperty;
                  return (
                    <div key={key}>
                      <Label
                        htmlFor={key}
                        className="block text-sm font-medium text-gray-700"
                      >
                        {key}
                      </Label>
<<<<<<< HEAD
                      {prop.type === "boolean" ? (
                        <div className="flex items-center space-x-2 mt-2">
                          <Checkbox
                            id={key}
                            name={key}
                            checked={!!params[key]}
                            onCheckedChange={(checked: boolean) =>
                              setParams({
                                ...params,
                                [key]: checked,
                              })
                            }
                          />
                          <label
                            htmlFor={key}
                            className="text-sm font-medium text-gray-700 dark:text-gray-300"
                          >
                            {prop.description || "Toggle this option"}
                          </label>
                        </div>
                      ) : prop.type === "string" ? (
=======
                      {prop.type === "string" ? (
>>>>>>> d4df1261
                        <Textarea
                          id={key}
                          name={key}
                          placeholder={prop.description}
                          onChange={(e) =>
                            setParams({
                              ...params,
                              [key]: e.target.value,
                            })
                          }
                          className="mt-1"
                        />
                      ) : prop.type === "object" ? (
                        <div className="mt-1">
                          <DynamicJsonForm
                            schema={
                              {
                                type: "object",
                                properties: prop.properties,
                                description: prop.description,
                              } as JsonSchemaType
                            }
                            value={(params[key] as JsonValue) ?? {}}
                            onChange={(newValue: JsonValue) => {
                              setParams({
                                ...params,
                                [key]: newValue,
                              });
                            }}
                          />
                        </div>
                      ) : (
                        <Input
                          type={prop.type === "number" ? "number" : "text"}
                          id={key}
                          name={key}
                          placeholder={prop.description}
                          onChange={(e) =>
                            setParams({
                              ...params,
                              [key]:
                                prop.type === "number"
                                  ? Number(e.target.value)
                                  : e.target.value,
                            })
                          }
                          className="mt-1"
                        />
                      )}
                    </div>
                  );
<<<<<<< HEAD
                }
=======
                },
>>>>>>> d4df1261
              )}
              <Button onClick={() => callTool(selectedTool.name, params)}>
                <Send className="w-4 h-4 mr-2" />
                Run Tool
              </Button>
              {toolResult && renderToolResult()}
            </div>
          ) : (
            <Alert>
              <AlertDescription>
                Select a tool from the list to view its details and run it
              </AlertDescription>
            </Alert>
          )}
        </div>
      </div>
    </TabsContent>
  );
};

export default ToolsTab;<|MERGE_RESOLUTION|>--- conflicted
+++ resolved
@@ -177,7 +177,6 @@
                       >
                         {key}
                       </Label>
-<<<<<<< HEAD
                       {prop.type === "boolean" ? (
                         <div className="flex items-center space-x-2 mt-2">
                           <Checkbox
@@ -199,9 +198,6 @@
                           </label>
                         </div>
                       ) : prop.type === "string" ? (
-=======
-                      {prop.type === "string" ? (
->>>>>>> d4df1261
                         <Textarea
                           id={key}
                           name={key}
@@ -253,11 +249,7 @@
                       )}
                     </div>
                   );
-<<<<<<< HEAD
-                }
-=======
                 },
->>>>>>> d4df1261
               )}
               <Button onClick={() => callTool(selectedTool.name, params)}>
                 <Send className="w-4 h-4 mr-2" />
