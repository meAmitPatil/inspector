--- conflicted
+++ resolved
@@ -194,40 +194,6 @@
                             }
                             className="mt-1"
                           />
-<<<<<<< HEAD
-                          <label
-                            htmlFor={key}
-                            className="text-sm font-medium text-gray-700 dark:text-gray-300"
-                          >
-                            {prop.description || "Toggle this option"}
-                          </label>
-                        </div>
-                      ) : prop.type === "string" ? (
-                        <Textarea
-                          id={key}
-                          name={key}
-                          placeholder={prop.description}
-                          value={(params[key] as string) ?? ""}
-                          onChange={(e) =>
-                            setParams({
-                              ...params,
-                              [key]: e.target.value,
-                            })
-                          }
-                          className="mt-1"
-                        />
-                      ) : prop.type === "object" || prop.type === "array" ? (
-                        <div className="mt-1">
-                          <DynamicJsonForm
-                            schema={{
-                              type: prop.type,
-                              properties: prop.properties,
-                              description: prop.description,
-                              items: prop.items,
-                            }}
-                            value={params[key] as JsonValue}
-                            onChange={(newValue: JsonValue) => {
-=======
                         ) : prop.type === "object" || prop.type === "array" ? (
                           <div className="mt-1">
                             <DynamicJsonForm
@@ -249,85 +215,41 @@
                               }}
                             />
                           </div>
-                        ) : (
+                        ) : prop.type === "number" ||
+                          prop.type === "integer" ? (
                           <Input
-                            type={
-                              prop.type === "number" || prop.type === "integer"
-                                ? "number"
-                                : "text"
-                            }
+                            type="number"
                             id={key}
                             name={key}
                             placeholder={prop.description}
                             value={(params[key] as string) ?? ""}
                             onChange={(e) =>
->>>>>>> da4e2fa8
                               setParams({
                                 ...params,
-                                [key]:
-                                  prop.type === "number" ||
-                                  prop.type === "integer"
-                                    ? Number(e.target.value)
-                                    : e.target.value,
+                                [key]: Number(e.target.value),
                               })
                             }
                             className="mt-1"
                           />
-<<<<<<< HEAD
-                        </div>
-                      ) : prop.type === "number" || prop.type === "integer" ? (
-                        <Input
-                          type="number"
-                          id={key}
-                          name={key}
-                          placeholder={prop.description}
-                          value={(params[key] as string) ?? ""}
-                          onChange={(e) =>
-                            setParams({
-                              ...params,
-                              [key]: Number(e.target.value),
-                            })
-                          }
-                          className="mt-1"
-                        />
-                      ) : (
-                        <div className="mt-1">
-                          <DynamicJsonForm
-                            onlyJSON
-                            schema={{
-                              type: prop.type,
-                              properties: prop.properties,
-                              description: prop.description,
-                              items: prop.items,
-                            }}
-                            value={params[key] as JsonValue}
-                            onChange={(newValue: JsonValue) => {
-                              setParams({
-                                ...params,
-                                [key]: newValue,
-                              });
-                            }}
-                          />
-                        </div>
-                      )}
-                    </div>
-                  );
-                },
-              )}
-              <Button onClick={() => callTool(selectedTool.name, params)}>
-                <Send className="w-4 h-4 mr-2" />
-                Run Tool
-              </Button>
-              {toolResult && renderToolResult()}
-            </div>
-          ) : (
-            <Alert>
-              <AlertDescription>
-                Select a tool from the list to view its details and run it
-              </AlertDescription>
-            </Alert>
-          )}
-=======
+                        ) : (
+                          <div className="mt-1">
+                            <DynamicJsonForm
+                              onlyJSON
+                              schema={{
+                                type: prop.type,
+                                properties: prop.properties,
+                                description: prop.description,
+                                items: prop.items,
+                              }}
+                              value={params[key] as JsonValue}
+                              onChange={(newValue: JsonValue) => {
+                                setParams({
+                                  ...params,
+                                  [key]: newValue,
+                                });
+                              }}
+                            />
+                          </div>
                         )}
                       </div>
                     );
@@ -366,7 +288,6 @@
               </Alert>
             )}
           </div>
->>>>>>> da4e2fa8
         </div>
       </div>
     </TabsContent>
